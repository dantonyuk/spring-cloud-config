--- conflicted
+++ resolved
@@ -45,12 +45,7 @@
 	 * the composite from.
 	 * @param failOnError whether to throw an exception if there is an error.
 	 */
-<<<<<<< HEAD
-	public CompositeEnvironmentRepository(List<EnvironmentRepository> environmentRepositories) {
-=======
-	public CompositeEnvironmentRepository(
-			List<EnvironmentRepository> environmentRepositories, boolean failOnError) {
->>>>>>> 123f6450
+	public CompositeEnvironmentRepository(List<EnvironmentRepository> environmentRepositories, boolean failOnError) {
 		// Sort the environment repositories by the priority
 		Collections.sort(environmentRepositories, OrderComparator.INSTANCE);
 		this.environmentRepositories = environmentRepositories;
@@ -74,12 +69,7 @@
 		}
 		else {
 			for (EnvironmentRepository repo : environmentRepositories) {
-<<<<<<< HEAD
 				env.addAll(repo.findOne(application, profile, label, includeOrigin).getPropertySources());
-=======
-				try {
-					env.addAll(repo.findOne(application, profile, label, includeOrigin)
-							.getPropertySources());
 				}
 				catch (Exception e) {
 					if (failOnError) {
@@ -89,7 +79,6 @@
 						log.info("Error adding environment for " + repo);
 					}
 				}
->>>>>>> 123f6450
 			}
 		}
 		return env;
