/*
 * Copyright 2013-2019 the original author or authors.
 *
 * Licensed under the Apache License, Version 2.0 (the "License");
 * you may not use this file except in compliance with the License.
 * You may obtain a copy of the License at
 *
 *      https://www.apache.org/licenses/LICENSE-2.0
 *
 * Unless required by applicable law or agreed to in writing, software
 * distributed under the License is distributed on an "AS IS" BASIS,
 * WITHOUT WARRANTIES OR CONDITIONS OF ANY KIND, either express or implied.
 * See the License for the specific language governing permissions and
 * limitations under the License.
 */

package org.springframework.cloud.config.server.environment;

import java.util.ArrayList;
import java.util.Arrays;
import java.util.List;

/**
 * A {@link CompositeEnvironmentRepository} which implements {@link SearchPathLocator}.
 *
 * @author Ryan Baxter
 */
public class SearchPathCompositeEnvironmentRepository extends CompositeEnvironmentRepository
		implements SearchPathLocator {

	/**
	 * Creates a new {@link SearchPathCompositeEnvironmentRepository}.
	 * @param environmentRepositories The {@link EnvironmentRepository}s to create this
	 * composite from.
	 * @param failOnError whether to throw an exception if there is an error.
	 */
<<<<<<< HEAD
	public SearchPathCompositeEnvironmentRepository(List<EnvironmentRepository> environmentRepositories) {
		super(environmentRepositories);
=======
	public SearchPathCompositeEnvironmentRepository(
			List<EnvironmentRepository> environmentRepositories, boolean failOnError) {
		super(environmentRepositories, failOnError);
>>>>>>> 123f6450
	}

	@Override
	public Locations getLocations(String application, String profile, String label) {
		List<String> locations = new ArrayList<>();
		for (EnvironmentRepository repo : this.environmentRepositories) {
			if (repo instanceof SearchPathLocator) {
				locations.addAll(Arrays
						.asList(((SearchPathLocator) repo).getLocations(application, profile, label).getLocations()));
			}
		}
		return new Locations(application, profile, label, null, locations.toArray(new String[locations.size()]));
	}

}<|MERGE_RESOLUTION|>--- conflicted
+++ resolved
@@ -34,14 +34,8 @@
 	 * composite from.
 	 * @param failOnError whether to throw an exception if there is an error.
 	 */
-<<<<<<< HEAD
-	public SearchPathCompositeEnvironmentRepository(List<EnvironmentRepository> environmentRepositories) {
-		super(environmentRepositories);
-=======
-	public SearchPathCompositeEnvironmentRepository(
-			List<EnvironmentRepository> environmentRepositories, boolean failOnError) {
+	public SearchPathCompositeEnvironmentRepository(List<EnvironmentRepository> environmentRepositories, boolean failOnError) {
 		super(environmentRepositories, failOnError);
->>>>>>> 123f6450
 	}
 
 	@Override
